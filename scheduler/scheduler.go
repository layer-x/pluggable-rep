--- conflicted
+++ resolved
@@ -142,48 +142,11 @@
 		return
 	}
 
-<<<<<<< HEAD
 	container, err := s.client.AllocateContainer(client.ContainerRequest{
-=======
-	container, succeeded := s.allocateContainer(task)
-	if !succeeded {
-		return
-	}
-
-	s.sleepForARandomInterval()
-
-	task, err = s.bbs.ClaimTask(task, container.ExecutorGuid)
-	if err != nil {
-		s.deleteAllocation(container.Guid)
-		return
-	}
-
-	succeeded = s.initializeContainer(container.Guid)
-	if !succeeded {
-		s.deleteAllocation(container.Guid)
-		return
-	}
-
-	task, err = s.bbs.StartTask(task, container.Guid)
-	if err != nil {
-		s.logger.Errord(map[string]interface{}{
-			"error": err.Error(),
-		}, "game-scheduler.start-task.failed")
-		s.deleteAllocation(container.Guid)
-		return
-	}
-
-	s.runActions(container.Guid, task)
-}
-
-func (s *Scheduler) allocateContainer(task models.Task) (container executor_api.Container, succeeded bool) {
-	reqBody, err := json.Marshal(executor_api.ContainerAllocationRequest{
-		MemoryMB:   task.MemoryMB,
->>>>>>> 205cbf53
 		DiskMB:     task.DiskMB,
 		MemoryMB:   task.MemoryMB,
 		CpuPercent: task.CpuPercent,
-		Log:        task.Log,
+		LogConfig:  task.Log,
 	})
 	if err != nil {
 		s.logger.Errord(map[string]interface{}{
@@ -194,7 +157,7 @@
 
 	s.sleepForARandomInterval()
 
-	err = s.bbs.ClaimTask(task, container.ExecutorGuid)
+	task, err = s.bbs.ClaimTask(task, container.ExecutorGuid)
 	if err != nil {
 		s.logger.Errord(map[string]interface{}{
 			"error": err.Error(),
@@ -208,59 +171,11 @@
 		s.logger.Errord(map[string]interface{}{
 			"error": err.Error(),
 		}, "game-scheduler.initialize-container-request.failed")
-<<<<<<< HEAD
 		s.client.DeleteContainer(container.Guid)
-=======
-		return false
-	}
-	if response.StatusCode != http.StatusCreated {
-		s.logger.Errord(map[string]interface{}{
-			"error": fmt.Sprintf("Executor responded with status code %d", response.StatusCode),
-		}, "game-scheduler.initialize-container.failed")
-		return false
-	}
-	return true
-}
-
-func (s *Scheduler) runActions(allocationGuid string, task models.Task) {
-	reqBody, err := json.Marshal(executor_api.ContainerRunRequest{
-		Actions:     task.Actions,
-		Metadata:    task.ToJSON(),
-		CompleteURL: "http://" + s.address + "/complete/" + allocationGuid,
-	})
-
-	req, err := s.reqGen.RequestForHandler(
-		executor_api.RunActions,
-		router.Params{"guid": allocationGuid},
-		bytes.NewReader(reqBody),
-	)
-	if err != nil {
-		s.logger.Errord(map[string]interface{}{
-			"error": err.Error(),
-		}, "game-scheduler.run-actions-request-generation.failed")
->>>>>>> 205cbf53
-		return
-	}
-
-<<<<<<< HEAD
-	err = s.bbs.StartTask(task, container.Guid)
-=======
-	response, err := s.client.Do(req)
-	if err != nil {
-		s.logger.Errord(map[string]interface{}{
-			"error": err.Error(),
-		}, "game-scheduler.run-actions-request.failed")
-	}
-	if response.StatusCode != http.StatusCreated {
-		s.logger.Errord(map[string]interface{}{
-			"error": fmt.Sprintf("Executor responded with status code %d", response.StatusCode),
-		}, "game-scheduler.run-actions.failed")
-	}
-}
-
-func (s *Scheduler) deleteAllocation(allocationGuid string) {
-	req, err := s.reqGen.RequestForHandler(executor_api.DeleteContainer, router.Params{"guid": allocationGuid}, nil)
->>>>>>> 205cbf53
+		return
+	}
+
+	task, err = s.bbs.StartTask(task, container.Guid)
 	if err != nil {
 		s.logger.Errord(map[string]interface{}{
 			"error": err.Error(),
